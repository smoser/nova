--- conflicted
+++ resolved
@@ -140,12 +140,7 @@
             'VCPUs_at_startup': vcpus,
             'VCPUs_max': vcpus,
             'VCPUs_params': {},
-<<<<<<< HEAD
-            'xenstore_data': {},
-            }
-=======
             'xenstore_data': {}}
->>>>>>> d36b4d5f
 
         # Complete VM configuration record according to the image type
         # non-raw/raw with PV kernel/raw in HVM mode
