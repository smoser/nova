--- conflicted
+++ resolved
@@ -268,14 +268,10 @@
         for resource in ext_mgr.get_resources():
             LOG.debug(_('Extended resource: %s'),
                         resource.collection)
-<<<<<<< HEAD
-            kargs = dict(
-=======
             if resource.serializer is None:
                 resource.serializer = serializer
 
-            mapper.resource(resource.collection, resource.collection,
->>>>>>> c3b15382
+            kargs = dict(
                 controller=wsgi.Resource(
                     resource.controller, resource.deserializer,
                     resource.serializer),
