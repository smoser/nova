--- conflicted
+++ resolved
@@ -664,39 +664,6 @@
     return rv
 
 
-<<<<<<< HEAD
-=======
-def network_get_index(_context, network_id):
-    session = get_session()
-    with session.begin():
-        network_index = session.query(models.NetworkIndex
-                              ).filter_by(network_id=None
-                              ).filter_by(deleted=False
-                              ).with_lockmode('update'
-                              ).first()
-        if not network_index:
-            raise db.NoMoreNetworks()
-        network_index['network'] = models.Network.find(network_id,
-                                                       session=session)
-        session.add(network_index)
-    return network_index['index']
-
-
-def network_index_count(_context):
-    return models.NetworkIndex.count()
-
-
-def network_index_create_safe(_context, values):
-    network_index_ref = models.NetworkIndex()
-    for (key, value) in values.iteritems():
-        network_index_ref[key] = value
-    try:
-        network_index_ref.save()
-    except IntegrityError:
-        pass
-
-
->>>>>>> c9cb22f8
 def network_set_host(_context, network_id, host_id):
     session = get_session()
     with session.begin():
