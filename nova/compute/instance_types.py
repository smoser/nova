--- conflicted
+++ resolved
@@ -95,7 +95,7 @@
     """retrieve instance type name"""
     if instance_type is None:
         return FLAGS.default_instance_type
-<<<<<<< HEAD
+
     try:
         ctxt = context.get_admin_context()
         inst_type = db.instance_type_get_by_name(ctxt, instance_type)
@@ -103,12 +103,6 @@
     except exception.DBError:
         raise exception.ApiError(_("Unknown instance type: %s"),
                                  instance_type)
-=======
-    if instance_type not in INSTANCE_TYPES:
-        raise exception.ApiError(_("Unknown instance type: %s") % \
-                                 instance_type, "Invalid")
-    return instance_type
->>>>>>> c42ace8e
 
 
 def get_by_flavor_id(flavor_id):
