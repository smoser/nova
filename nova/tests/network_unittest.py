--- conflicted
+++ resolved
@@ -32,9 +32,12 @@
 class NetworkTestCase(test.TrialTestCase):
     def setUp(self):
         super(NetworkTestCase, self).setUp()
+        # NOTE(vish): if you change these flags, make sure to change the
+        #             flags in the corresponding section in nova-dhcpbridge
         self.flags(fake_libvirt=True,
                    fake_storage=True,
                    fake_network=True,
+                   auth_driver='nova.auth.fakeldapdriver',
                    network_size=32)
         logging.getLogger().setLevel(logging.DEBUG)
         self.manager = manager.AuthManager()
@@ -155,29 +158,27 @@
         environment's setup.
 
         Network size is set in test fixture's setUp method.
-            
+
         There are FLAGS.cnt_vpn_clients addresses reserved for VPN (NUM_RESERVED_VPN_IPS)
 
         And there are NUM_STATIC_IPS that are always reserved by Nova for the necessary
         services (gateway, CloudPipe, etc)
 
-        So we should get flags.network_size - (NUM_STATIC_IPS + 
-                                               NUM_PREALLOCATED_IPS + 
+        So we should get flags.network_size - (NUM_STATIC_IPS +
+                                               NUM_PREALLOCATED_IPS +
                                                NUM_RESERVED_VPN_IPS)
         usable addresses
         """
-<<<<<<< HEAD
-        net = network.get_project_network(self.projects[0].id, "default")
-=======
-        net = network.get_project_network("project0", "default")
+        net = network.get_project_network(self.projects[0].id, "default")
 
         # Determine expected number of available IP addresses
         num_static_ips = net.num_static_ips
         num_preallocated_ips = len(net.hosts.keys())
         num_reserved_vpn_ips = flags.FLAGS.cnt_vpn_clients
-        num_available_ips = flags.FLAGS.network_size - (num_static_ips + num_preallocated_ips + num_reserved_vpn_ips)
-
->>>>>>> 47d859a5
+        num_available_ips = flags.FLAGS.network_size - (num_static_ips +
+                                                        num_preallocated_ips +
+                                                        num_reserved_vpn_ips)
+
         hostname = "toomany-hosts"
         macs = {}
         addresses = {}
