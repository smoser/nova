# vim: tabstop=4 shiftwidth=4 softtabstop=4

# Copyright 2010 United States Government as represented by the
# Administrator of the National Aeronautics and Space Administration.
# Copyright 2011 Justin Santa Barbara
# All Rights Reserved.
#
#    Licensed under the Apache License, Version 2.0 (the "License"); you may
#    not use this file except in compliance with the License. You may obtain
#    a copy of the License at
#
#         http://www.apache.org/licenses/LICENSE-2.0
#
#    Unless required by applicable law or agreed to in writing, software
#    distributed under the License is distributed on an "AS IS" BASIS, WITHOUT
#    WARRANTIES OR CONDITIONS OF ANY KIND, either express or implied. See the
#    License for the specific language governing permissions and limitations
#    under the License.

"""Utilities and helper functions."""

import base64
import datetime
import functools
import inspect
import json
import lockfile
import netaddr
import os
import random
import re
import socket
import string
import struct
import sys
import time
import types
from xml.sax import saxutils

from eventlet import event
from eventlet import greenthread
from eventlet import semaphore
from eventlet.green import subprocess

from nova import exception
from nova import flags
from nova import log as logging


LOG = logging.getLogger("nova.utils")
TIME_FORMAT = "%Y-%m-%dT%H:%M:%SZ"
FLAGS = flags.FLAGS


def import_class(import_str):
    """Returns a class from a string including module and class."""
    mod_str, _sep, class_str = import_str.rpartition('.')
    try:
        __import__(mod_str)
        return getattr(sys.modules[mod_str], class_str)
    except (ImportError, ValueError, AttributeError), exc:
        LOG.debug(_('Inner Exception: %s'), exc)
        raise exception.NotFound(_('Class %s cannot be found') % class_str)


def import_object(import_str):
    """Returns an object including a module or module and class."""
    try:
        __import__(import_str)
        return sys.modules[import_str]
    except ImportError:
        cls = import_class(import_str)
        return cls()


def vpn_ping(address, port, timeout=0.05, session_id=None):
    """Sends a vpn negotiation packet and returns the server session.

    Returns False on a failure. Basic packet structure is below.

    Client packet (14 bytes)::
     0 1      8 9  13
    +-+--------+-----+
    |x| cli_id |?????|
    +-+--------+-----+
    x = packet identifier 0x38
    cli_id = 64 bit identifier
    ? = unknown, probably flags/padding

    Server packet (26 bytes)::
     0 1      8 9  13 14    21 2225
    +-+--------+-----+--------+----+
    |x| srv_id |?????| cli_id |????|
    +-+--------+-----+--------+----+
    x = packet identifier 0x40
    cli_id = 64 bit identifier
    ? = unknown, probably flags/padding
    bit 9 was 1 and the rest were 0 in testing

    """
    if session_id is None:
        session_id = random.randint(0, 0xffffffffffffffff)
    sock = socket.socket(socket.AF_INET, socket.SOCK_DGRAM)
    data = struct.pack('!BQxxxxxx', 0x38, session_id)
    sock.sendto(data, (address, port))
    sock.settimeout(timeout)
    try:
        received = sock.recv(2048)
    except socket.timeout:
        return False
    finally:
        sock.close()
    fmt = '!BQxxxxxQxxxx'
    if len(received) != struct.calcsize(fmt):
        print struct.calcsize(fmt)
        return False
    (identifier, server_sess, client_sess) = struct.unpack(fmt, received)
    if identifier == 0x40 and client_sess == session_id:
        return server_sess


def fetchfile(url, target):
    LOG.debug(_('Fetching %s') % url)
    execute('curl', '--fail', url, '-o', target)


def execute(*cmd, **kwargs):
    process_input = kwargs.pop('process_input', None)
    addl_env = kwargs.pop('addl_env', None)
    check_exit_code = kwargs.pop('check_exit_code', 0)
    delay_on_retry = kwargs.pop('delay_on_retry', True)
    attempts = kwargs.pop('attempts', 1)
    if len(kwargs):
        raise exception.Error(_('Got unknown keyword args '
                                'to utils.execute: %r') % kwargs)
    cmd = map(str, cmd)

    while attempts > 0:
        attempts -= 1
        try:
            LOG.debug(_('Running cmd (subprocess): %s'), ' '.join(cmd))
            env = os.environ.copy()
            if addl_env:
                env.update(addl_env)
            obj = subprocess.Popen(cmd,
                                   stdin=subprocess.PIPE,
                                   stdout=subprocess.PIPE,
                                   stderr=subprocess.PIPE,
                                   env=env)
            result = None
            if process_input is not None:
                result = obj.communicate(process_input)
            else:
                result = obj.communicate()
            obj.stdin.close()
            if obj.returncode:
                LOG.debug(_('Result was %s') % obj.returncode)
                if type(check_exit_code) == types.IntType \
                        and obj.returncode != check_exit_code:
                    (stdout, stderr) = result
                    raise exception.ProcessExecutionError(
                            exit_code=obj.returncode,
                            stdout=stdout,
                            stderr=stderr,
                            cmd=' '.join(cmd))
            return result
        except exception.ProcessExecutionError:
            if not attempts:
                raise
            else:
                LOG.debug(_('%r failed. Retrying.'), cmd)
                if delay_on_retry:
                    greenthread.sleep(random.randint(20, 200) / 100.0)
        finally:
            # NOTE(termie): this appears to be necessary to let the subprocess
            #               call clean something up in between calls, without
            #               it two execute calls in a row hangs the second one
            greenthread.sleep(0)


def ssh_execute(ssh, cmd, process_input=None,
                addl_env=None, check_exit_code=True):
    LOG.debug(_('Running cmd (SSH): %s'), ' '.join(cmd))
    if addl_env:
        raise exception.Error(_('Environment not supported over SSH'))

    if process_input:
        # This is (probably) fixable if we need it...
        raise exception.Error(_('process_input not supported over SSH'))

    stdin_stream, stdout_stream, stderr_stream = ssh.exec_command(cmd)
    channel = stdout_stream.channel

    #stdin.write('process_input would go here')
    #stdin.flush()

    # NOTE(justinsb): This seems suspicious...
    # ...other SSH clients have buffering issues with this approach
    stdout = stdout_stream.read()
    stderr = stderr_stream.read()
    stdin_stream.close()

    exit_status = channel.recv_exit_status()

    # exit_status == -1 if no exit code was returned
    if exit_status != -1:
        LOG.debug(_('Result was %s') % exit_status)
        if check_exit_code and exit_status != 0:
            raise exception.ProcessExecutionError(exit_code=exit_status,
                                                  stdout=stdout,
                                                  stderr=stderr,
                                                  cmd=' '.join(cmd))

    return (stdout, stderr)


def abspath(s):
    return os.path.join(os.path.dirname(__file__), s)


def novadir():
    import nova
    return os.path.abspath(nova.__file__).split('nova/__init__.pyc')[0]


def default_flagfile(filename='nova.conf'):
    for arg in sys.argv:
        if arg.find('flagfile') != -1:
            break
    else:
        if not os.path.isabs(filename):
            # turn relative filename into an absolute path
            script_dir = os.path.dirname(inspect.stack()[-1][1])
            filename = os.path.abspath(os.path.join(script_dir, filename))
        if os.path.exists(filename):
            flagfile = ['--flagfile=%s' % filename]
            sys.argv = sys.argv[:1] + flagfile + sys.argv[1:]


def debug(arg):
    LOG.debug(_('debug in callback: %s'), arg)
    return arg


def runthis(prompt, *cmd, **kwargs):
    LOG.debug(_('Running %s'), (' '.join(cmd)))
    rv, err = execute(*cmd, **kwargs)


def generate_uid(topic, size=8):
    characters = '01234567890abcdefghijklmnopqrstuvwxyz'
    choices = [random.choice(characters) for x in xrange(size)]
    return '%s-%s' % (topic, ''.join(choices))


<<<<<<< HEAD
=======
def generate_mac():
    mac = [0x02, 0x16, 0x3e,
           random.randint(0x00, 0x7f),
           random.randint(0x00, 0xff),
           random.randint(0x00, 0xff)]
    return ':'.join(map(lambda x: '%02x' % x, mac))


>>>>>>> 1b56402b
# Default symbols to use for passwords. Avoids visually confusing characters.
# ~6 bits per symbol
DEFAULT_PASSWORD_SYMBOLS = ('23456789'  # Removed: 0,1
                            'ABCDEFGHJKLMNPQRSTUVWXYZ'  # Removed: I, O
                            'abcdefghijkmnopqrstuvwxyz')  # Removed: l


# ~5 bits per symbol
EASIER_PASSWORD_SYMBOLS = ('23456789'  # Removed: 0, 1
                           'ABCDEFGHJKLMNPQRSTUVWXYZ')  # Removed: I, O


def generate_password(length=20, symbols=DEFAULT_PASSWORD_SYMBOLS):
    """Generate a random password from the supplied symbols.

    Believed to be reasonably secure (with a reasonable password length!)

    """
    r = random.SystemRandom()
    return ''.join([r.choice(symbols) for _i in xrange(length)])


def last_octet(address):
    return int(address.split('.')[-1])


def  get_my_linklocal(interface):
    try:
        if_str = execute('ip', '-f', 'inet6', '-o', 'addr', 'show', interface)
        condition = '\s+inet6\s+([0-9a-f:]+)/\d+\s+scope\s+link'
        links = [re.search(condition, x) for x in if_str[0].split('\n')]
        address = [w.group(1) for w in links if w is not None]
        if address[0] is not None:
            return address[0]
        else:
            raise exception.Error(_('Link Local address is not found.:%s')
                                  % if_str)
    except Exception as ex:
        raise exception.Error(_("Couldn't get Link Local IP of %(interface)s"
                                " :%(ex)s") % locals())


def to_global_ipv6(prefix, mac):
    try:
        mac64 = netaddr.EUI(mac).eui64().words
        int_addr = int(''.join(['%02x' % i for i in mac64]), 16)
        mac64_addr = netaddr.IPAddress(int_addr)
        maskIP = netaddr.IPNetwork(prefix).ip
        return (mac64_addr ^ netaddr.IPAddress('::0200:0:0:0') | maskIP).\
                                                                    format()
    except TypeError:
        raise TypeError(_('Bad mac for to_global_ipv6: %s') % mac)


def to_mac(ipv6_address):
    address = netaddr.IPAddress(ipv6_address)
    mask1 = netaddr.IPAddress('::ffff:ffff:ffff:ffff')
    mask2 = netaddr.IPAddress('::0200:0:0:0')
    mac64 = netaddr.EUI(int(address & mask1 ^ mask2)).words
    return ':'.join(['%02x' % i for i in mac64[0:3] + mac64[5:8]])


def utcnow():
    """Overridable version of datetime.datetime.utcnow."""
    if utcnow.override_time:
        return utcnow.override_time
    return datetime.datetime.utcnow()


utcnow.override_time = None


def is_older_than(before, seconds):
    """Return True if before is older than seconds."""
    return utcnow() - before > datetime.timedelta(seconds=seconds)


def utcnow_ts():
    """Timestamp version of our utcnow function."""
    return time.mktime(utcnow().timetuple())


def set_time_override(override_time=datetime.datetime.utcnow()):
    """Override utils.utcnow to return a constant time."""
    utcnow.override_time = override_time


def advance_time_delta(timedelta):
    """Advance overriden time using a datetime.timedelta."""
    assert(not utcnow.override_time is None)
    utcnow.override_time += timedelta


def advance_time_seconds(seconds):
    """Advance overriden time by seconds."""
    advance_time_delta(datetime.timedelta(0, seconds))


def clear_time_override():
    """Remove the overridden time."""
    utcnow.override_time = None


def isotime(at=None):
    """Returns iso formatted utcnow."""
    if not at:
        at = utcnow()
    return at.strftime(TIME_FORMAT)


def parse_isotime(timestr):
    """Turn an iso formatted time back into a datetime."""
    return datetime.datetime.strptime(timestr, TIME_FORMAT)


def parse_mailmap(mailmap='.mailmap'):
    mapping = {}
    if os.path.exists(mailmap):
        fp = open(mailmap, 'r')
        for l in fp:
            l = l.strip()
            if not l.startswith('#') and ' ' in l:
                canonical_email, alias = l.split(' ')
                mapping[alias] = canonical_email
    return mapping


def str_dict_replace(s, mapping):
    for s1, s2 in mapping.iteritems():
        s = s.replace(s1, s2)
    return s


class LazyPluggable(object):
    """A pluggable backend loaded lazily based on some value."""

    def __init__(self, pivot, **backends):
        self.__backends = backends
        self.__pivot = pivot
        self.__backend = None

    def __get_backend(self):
        if not self.__backend:
            backend_name = self.__pivot.value
            if backend_name not in self.__backends:
                raise exception.Error(_('Invalid backend: %s') % backend_name)

            backend = self.__backends[backend_name]
            if type(backend) == type(tuple()):
                name = backend[0]
                fromlist = backend[1]
            else:
                name = backend
                fromlist = backend

            self.__backend = __import__(name, None, None, fromlist)
            LOG.debug(_('backend %s'), self.__backend)
        return self.__backend

    def __getattr__(self, key):
        backend = self.__get_backend()
        return getattr(backend, key)


class LoopingCallDone(Exception):
    """Exception to break out and stop a LoopingCall.

    The poll-function passed to LoopingCall can raise this exception to
    break out of the loop normally. This is somewhat analogous to
    StopIteration.

    An optional return-value can be included as the argument to the exception;
    this return-value will be returned by LoopingCall.wait()

    """

    def __init__(self, retvalue=True):
        """:param retvalue: Value that LoopingCall.wait() should return."""
        self.retvalue = retvalue


class LoopingCall(object):
    def __init__(self, f=None, *args, **kw):
        self.args = args
        self.kw = kw
        self.f = f
        self._running = False

    def start(self, interval, now=True):
        self._running = True
        done = event.Event()

        def _inner():
            if not now:
                greenthread.sleep(interval)
            try:
                while self._running:
                    self.f(*self.args, **self.kw)
                    greenthread.sleep(interval)
            except LoopingCallDone, e:
                self.stop()
                done.send(e.retvalue)
            except Exception:
                logging.exception('in looping call')
                done.send_exception(*sys.exc_info())
                return
            else:
                done.send(True)

        self.done = done

        greenthread.spawn(_inner)
        return self.done

    def stop(self):
        self._running = False

    def wait(self):
        return self.done.wait()


def xhtml_escape(value):
    """Escapes a string so it is valid within XML or XHTML.

    Code is directly from the utf8 function in
    http://github.com/facebook/tornado/blob/master/tornado/escape.py

    """
    return saxutils.escape(value, {'"': '&quot;'})


def utf8(value):
    """Try to turn a string into utf-8 if possible.

    Code is directly from the utf8 function in
    http://github.com/facebook/tornado/blob/master/tornado/escape.py

    """
    if isinstance(value, unicode):
        return value.encode('utf-8')
    assert isinstance(value, str)
    return value


def to_primitive(value):
    if type(value) is type([]) or type(value) is type((None,)):
        o = []
        for v in value:
            o.append(to_primitive(v))
        return o
    elif type(value) is type({}):
        o = {}
        for k, v in value.iteritems():
            o[k] = to_primitive(v)
        return o
    elif isinstance(value, datetime.datetime):
        return str(value)
    elif hasattr(value, 'iteritems'):
        return to_primitive(dict(value.iteritems()))
    elif hasattr(value, '__iter__'):
        return to_primitive(list(value))
    else:
        return value


def dumps(value):
    try:
        return json.dumps(value)
    except TypeError:
        pass
    return json.dumps(to_primitive(value))


def loads(s):
    return json.loads(s)


_semaphores = {}


class _NoopContextManager(object):
    def __enter__(self):
        pass

    def __exit__(self, exc_type, exc_val, exc_tb):
        pass


def synchronized(name, external=False):
    """Synchronization decorator.

    Decorating a method like so:
    @synchronized('mylock')
    def foo(self, *args):
       ...

    ensures that only one thread will execute the bar method at a time.

    Different methods can share the same lock:
    @synchronized('mylock')
    def foo(self, *args):
       ...

    @synchronized('mylock')
    def bar(self, *args):
       ...

    This way only one of either foo or bar can be executing at a time.

    The external keyword argument denotes whether this lock should work across
    multiple processes. This means that if two different workers both run a
    a method decorated with @synchronized('mylock', external=True), only one
    of them will execute at a time.

    """

    def wrap(f):
        @functools.wraps(f)
        def inner(*args, **kwargs):
            # NOTE(soren): If we ever go natively threaded, this will be racy.
            #              See http://stackoverflow.com/questions/5390569/dyn\
            #              amically-allocating-and-destroying-mutexes
            if name not in _semaphores:
                _semaphores[name] = semaphore.Semaphore()
            sem = _semaphores[name]
            LOG.debug(_('Attempting to grab semaphore "%(lock)s" for method '
                        '"%(method)s"...' % {'lock': name,
                                             'method': f.__name__}))
            with sem:
                if external:
                    LOG.debug(_('Attempting to grab file lock "%(lock)s" for '
                                'method "%(method)s"...' %
                                {'lock': name, 'method': f.__name__}))
                    lock_file_path = os.path.join(FLAGS.lock_path,
                                                  'nova-%s.lock' % name)
                    lock = lockfile.FileLock(lock_file_path)
                else:
                    lock = _NoopContextManager()

                with lock:
                    retval = f(*args, **kwargs)

            # If no-one else is waiting for it, delete it.
            # See note about possible raciness above.
            if not sem.balance < 1:
                del _semaphores[name]

            return retval
        return inner
    return wrap


def get_from_path(items, path):
    """Returns a list of items matching the specified path.

    Takes an XPath-like expression e.g. prop1/prop2/prop3, and for each item
    in items, looks up items[prop1][prop2][prop3].  Like XPath, if any of the
    intermediate results are lists it will treat each list item individually.
    A 'None' in items or any child expressions will be ignored, this function
    will not throw because of None (anywhere) in items.  The returned list
    will contain no None values.

    """
    if path is None:
        raise exception.Error('Invalid mini_xpath')

    (first_token, sep, remainder) = path.partition('/')

    if first_token == '':
        raise exception.Error('Invalid mini_xpath')

    results = []

    if items is None:
        return results

    if not isinstance(items, types.ListType):
        # Wrap single objects in a list
        items = [items]

    for item in items:
        if item is None:
            continue
        get_method = getattr(item, 'get', None)
        if get_method is None:
            continue
        child = get_method(first_token)
        if child is None:
            continue
        if isinstance(child, types.ListType):
            # Flatten intermediate lists
            for x in child:
                results.append(x)
        else:
            results.append(child)

    if not sep:
        # No more tokens
        return results
    else:
        return get_from_path(results, remainder)


def flatten_dict(dict_, flattened=None):
    """Recursively flatten a nested dictionary."""
    flattened = flattened or {}
    for key, value in dict_.iteritems():
        if hasattr(value, 'iteritems'):
            flatten_dict(value, flattened)
        else:
            flattened[key] = value
    return flattened


def partition_dict(dict_, keys):
    """Return two dicts, one with `keys` the other with everything else."""
    intersection = {}
    difference = {}
    for key, value in dict_.iteritems():
        if key in keys:
            intersection[key] = value
        else:
            difference[key] = value
    return intersection, difference


def map_dict_keys(dict_, key_map):
    """Return a dict in which the dictionaries keys are mapped to new keys."""
    mapped = {}
    for key, value in dict_.iteritems():
        mapped_key = key_map[key] if key in key_map else key
        mapped[mapped_key] = value
    return mapped


def subset_dict(dict_, keys):
    """Return a dict that only contains a subset of keys."""
    subset = partition_dict(dict_, keys)[0]
    return subset


def check_isinstance(obj, cls):
    """Checks that obj is of type cls, and lets PyLint infer types."""
    if isinstance(obj, cls):
        return obj
    raise Exception(_('Expected object of type: %s') % (str(cls)))
    # TODO(justinsb): Can we make this better??
    return cls()  # Ugly PyLint hack<|MERGE_RESOLUTION|>--- conflicted
+++ resolved
@@ -253,17 +253,6 @@
     return '%s-%s' % (topic, ''.join(choices))
 
 
-<<<<<<< HEAD
-=======
-def generate_mac():
-    mac = [0x02, 0x16, 0x3e,
-           random.randint(0x00, 0x7f),
-           random.randint(0x00, 0xff),
-           random.randint(0x00, 0xff)]
-    return ':'.join(map(lambda x: '%02x' % x, mac))
-
-
->>>>>>> 1b56402b
 # Default symbols to use for passwords. Avoids visually confusing characters.
 # ~6 bits per symbol
 DEFAULT_PASSWORD_SYMBOLS = ('23456789'  # Removed: 0,1
