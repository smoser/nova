--- conflicted
+++ resolved
@@ -783,17 +783,11 @@
         base_options['user_id'] = context.user.id
         base_options['project_id'] = context.project.id
         base_options['user_data'] = kwargs.get('user_data', '')
-<<<<<<< HEAD
-        base_options['instance_type'] = kwargs.get('instance_type', 'm1.small')
-=======
-        base_options['security_group'] = security_group
-        base_options['instance_type'] = instance_type
 
         type_data = INSTANCE_TYPES[instance_type]
         base_options['memory_mb'] = type_data['memory_mb']
         base_options['vcpus'] = type_data['vcpus']
         base_options['local_gb'] = type_data['local_gb']
->>>>>>> 4e727faf
 
         for num in range(num_instances):
             instance_ref = db.instance_create(context, base_options)
